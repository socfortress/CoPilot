--- conflicted
+++ resolved
@@ -29,12 +29,9 @@
 from app.db.db_session import get_db
 from app.db.universal_models import Customers
 from app.incidents.models import Alert
+from app.incidents.models import CaseComment
 from app.incidents.models import Comment
-<<<<<<< HEAD
-from app.incidents.models import CaseComment
-=======
 from app.incidents.models import FieldName
->>>>>>> 79737fc1
 from app.incidents.schema.db_operations import AlertContextCreate
 from app.incidents.schema.db_operations import AlertContextResponse
 from app.incidents.schema.db_operations import AlertCreate
@@ -51,8 +48,6 @@
 from app.incidents.schema.db_operations import AssetResponse
 from app.incidents.schema.db_operations import AssignedToAlert
 from app.incidents.schema.db_operations import AssignedToCase
-from app.incidents.schema.db_operations import EscalateAlert
-from app.incidents.schema.db_operations import EscalateCase
 from app.incidents.schema.db_operations import AvailableIndicesResponse
 from app.incidents.schema.db_operations import AvailableSourcesResponse
 from app.incidents.schema.db_operations import AvailableUsersResponse
@@ -62,6 +57,9 @@
 from app.incidents.schema.db_operations import CaseAlertLinksResponse
 from app.incidents.schema.db_operations import CaseAlertUnLink
 from app.incidents.schema.db_operations import CaseAlertUnLinkResponse
+from app.incidents.schema.db_operations import CaseCommentCreate
+from app.incidents.schema.db_operations import CaseCommentEdit
+from app.incidents.schema.db_operations import CaseCommentResponse
 from app.incidents.schema.db_operations import CaseCreate
 from app.incidents.schema.db_operations import CaseCreateFromAlert
 from app.incidents.schema.db_operations import CaseDataStoreResponse
@@ -74,13 +72,12 @@
 from app.incidents.schema.db_operations import CommentCreate
 from app.incidents.schema.db_operations import CommentEdit
 from app.incidents.schema.db_operations import CommentResponse
-from app.incidents.schema.db_operations import CaseCommentCreate
-from app.incidents.schema.db_operations import CaseCommentEdit
-from app.incidents.schema.db_operations import CaseCommentResponse
 from app.incidents.schema.db_operations import ConfiguredSourcesResponse
 from app.incidents.schema.db_operations import DefaultReportTemplateFileNames
 from app.incidents.schema.db_operations import DeleteAlertsRequest
 from app.incidents.schema.db_operations import DeleteAlertsResponse
+from app.incidents.schema.db_operations import EscalateAlert
+from app.incidents.schema.db_operations import EscalateCase
 from app.incidents.schema.db_operations import FieldAndAssetNames
 from app.incidents.schema.db_operations import FieldAndAssetNamesResponse
 from app.incidents.schema.db_operations import ListCaseDataStoreResponse
@@ -153,17 +150,17 @@
 from app.incidents.services.db_operations import create_case
 from app.incidents.services.db_operations import create_case_alert_link
 from app.incidents.services.db_operations import create_case_alert_links_bulk
+from app.incidents.services.db_operations import create_case_comment
 from app.incidents.services.db_operations import create_case_from_alert
 from app.incidents.services.db_operations import create_comment
-from app.incidents.services.db_operations import create_case_comment
 from app.incidents.services.db_operations import delete_alert
 from app.incidents.services.db_operations import delete_alert_ioc
 from app.incidents.services.db_operations import delete_alert_tag
 from app.incidents.services.db_operations import delete_alert_title_name
 from app.incidents.services.db_operations import delete_asset_name
 from app.incidents.services.db_operations import delete_case
+from app.incidents.services.db_operations import delete_case_comment
 from app.incidents.services.db_operations import delete_comment
-from app.incidents.services.db_operations import delete_case_comment
 from app.incidents.services.db_operations import delete_field_name
 from app.incidents.services.db_operations import delete_file_from_case
 from app.incidents.services.db_operations import delete_ioc_name
@@ -171,8 +168,8 @@
 from app.incidents.services.db_operations import delete_timefield_name
 from app.incidents.services.db_operations import download_file_from_case
 from app.incidents.services.db_operations import download_report_template
+from app.incidents.services.db_operations import edit_case_comment
 from app.incidents.services.db_operations import edit_comment
-from app.incidents.services.db_operations import edit_case_comment
 from app.incidents.services.db_operations import file_exists
 from app.incidents.services.db_operations import get_alert_by_id
 from app.incidents.services.db_operations import get_alert_context_by_id
@@ -434,20 +431,19 @@
 async def update_alert_escalated_endpoint(
     escalate_alert: EscalateAlert,
     current_user: User = Depends(AuthHandler().get_current_user),
-    db: AsyncSession = Depends(get_db)
+    db: AsyncSession = Depends(get_db),
 ):
     """Update alert escalated status with customer access validation"""
-    logger.info(f"Updating alert {escalate_alert.alert_id} escalated status for user: {current_user.username} with role_id: {current_user.role_id}")
+    logger.info(
+        f"Updating alert {escalate_alert.alert_id} escalated status for user: {current_user.username} with role_id: {current_user.role_id}",
+    )
 
     # Get the alert first to check customer access
     alert = await get_alert_by_id(escalate_alert.alert_id, db)
 
     # Check if user has access to this alert's customer
     if not await customer_access_handler.check_customer_access(current_user, alert.customer_code, db):
-        raise HTTPException(
-            status_code=403,
-            detail=f"Access denied to alert {escalate_alert.alert_id} - insufficient customer permissions"
-        )
+        raise HTTPException(status_code=403, detail=f"Access denied to alert {escalate_alert.alert_id} - insufficient customer permissions")
 
     updated_alert = await update_alert_escalated(escalate_alert.alert_id, escalate_alert.escalated, db)
     return AlertResponse(alert=updated_alert, success=True, message="Alert escalated status updated successfully")
@@ -515,17 +511,14 @@
 async def create_case_comment_endpoint(
     comment: CaseCommentCreate,
     current_user: User = Depends(AuthHandler().get_current_user),
-    db: AsyncSession = Depends(get_db)
+    db: AsyncSession = Depends(get_db),
 ):
     # Get the case to check customer access
     case = await get_case_by_id(comment.case_id, db)
 
     # Check if user has access to this case's customer
     if not await customer_access_handler.check_customer_access(current_user, case.customer_code, db):
-        raise HTTPException(
-            status_code=403,
-            detail=f"Access denied to case {comment.case_id} - insufficient customer permissions"
-        )
+        raise HTTPException(status_code=403, detail=f"Access denied to case {comment.case_id} - insufficient customer permissions")
 
     return CaseCommentResponse(comment=await create_case_comment(comment, db), success=True, message="Case comment created successfully")
 
@@ -534,17 +527,14 @@
 async def edit_case_comment_endpoint(
     comment: CaseCommentEdit,
     current_user: User = Depends(AuthHandler().get_current_user),
-    db: AsyncSession = Depends(get_db)
+    db: AsyncSession = Depends(get_db),
 ):
     # Get the case to check customer access
     case = await get_case_by_id(comment.case_id, db)
 
     # Check if user has access to this case's customer
     if not await customer_access_handler.check_customer_access(current_user, case.customer_code, db):
-        raise HTTPException(
-            status_code=403,
-            detail=f"Access denied to case {comment.case_id} - insufficient customer permissions"
-        )
+        raise HTTPException(status_code=403, detail=f"Access denied to case {comment.case_id} - insufficient customer permissions")
 
     return CaseCommentResponse(comment=await edit_case_comment(comment, db), success=True, message="Case comment edited successfully")
 
@@ -553,7 +543,7 @@
 async def delete_case_comment_endpoint(
     comment_id: int,
     current_user: User = Depends(AuthHandler().get_current_user),
-    db: AsyncSession = Depends(get_db)
+    db: AsyncSession = Depends(get_db),
 ):
     # First get the comment to find the case_id
     result = await db.execute(select(CaseComment).where(CaseComment.id == comment_id))
@@ -568,7 +558,7 @@
     if not await customer_access_handler.check_customer_access(current_user, case.customer_code, db):
         raise HTTPException(
             status_code=403,
-            detail=f"Access denied to comment on case {comment.case_id} - insufficient customer permissions"
+            detail=f"Access denied to comment on case {comment.case_id} - insufficient customer permissions",
         )
 
     await delete_case_comment(comment_id, db)
@@ -1367,20 +1357,19 @@
 async def update_case_escalated_endpoint(
     escalate_case: EscalateCase,
     current_user: User = Depends(AuthHandler().get_current_user),
-    db: AsyncSession = Depends(get_db)
+    db: AsyncSession = Depends(get_db),
 ):
     """Update case escalated status with customer access validation"""
-    logger.info(f"Updating case {escalate_case.case_id} escalated status for user: {current_user.username} with role_id: {current_user.role_id}")
+    logger.info(
+        f"Updating case {escalate_case.case_id} escalated status for user: {current_user.username} with role_id: {current_user.role_id}",
+    )
 
     # Get the case first to check customer access
     case = await get_case_by_id(escalate_case.case_id, db)
 
     # Check if user has access to this case's customer
     if not await customer_access_handler.check_customer_access(current_user, case.customer_code, db):
-        raise HTTPException(
-            status_code=403,
-            detail=f"Access denied to case {escalate_case.case_id} - insufficient customer permissions"
-        )
+        raise HTTPException(status_code=403, detail=f"Access denied to case {escalate_case.case_id} - insufficient customer permissions")
 
     # Update the case escalated status
     await update_case_escalated(escalate_case.case_id, escalate_case.escalated, db)
